--- conflicted
+++ resolved
@@ -138,7 +138,6 @@
     /// Parses a server message into a ServerToClient enum
     pub fn parse_server_message(&self, message: &str) -> Option<protocol::ServerToClient> {
         log::trace!("Parsing server message: {}", message);
-<<<<<<< HEAD
 
         if message.contains("player_moved") {
             let parts: Vec<&str> = message.split_whitespace().collect();
@@ -317,8 +316,6 @@
         }
 
         None
-=======
-        protocol::ServerToClient::from_str(message).ok()
->>>>>>> f3b69a3e
+
     }
 }