--- conflicted
+++ resolved
@@ -1,4 +1,5 @@
-<<<<<<< HEAD
+
+/*
 pub mod client_to_server;
 pub use client_to_server::ClientToServer;
 
@@ -11,23 +12,17 @@
 #[derive(Debug, Copy, Clone, PartialEq)]
 pub enum ProtocolError {
     InvalidFacingDirection,
-=======
 #[derive(Debug, Clone)]
 pub enum ProtocolError {
     ServerLineUnparsable,
     InvalidFormat(String),
->>>>>>> f3b69a3e
-}
+}
+*/
+
 pub mod zones;
 use zones::ZoneLink;
 
-<<<<<<< HEAD
-// This is a teleportation link to be used by doors. hub@x20y30
-pub struct ZoneLink {
-    // A slash seperated list.
-    pub zone: String,
-    pub pos: Position,
-=======
+
 
 #[derive(Debug, Copy, Clone)]
 pub struct Position {
@@ -219,5 +214,4 @@
         let pos_cmd = ClientToServer::SetPosition(50, 75);
         assert_eq!(pos_cmd.as_line(), "pos 50 75\r\n");
     }
->>>>>>> f3b69a3e
 }